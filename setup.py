from setuptools import find_packages, setup
from setuptools.command.install import install as _install
from setuptools.command.develop import develop as _develop

import importlib

###
# Console scripts
###
console_scripts = []

###
# Dependencies
###
install_requires = [
    'cython',
    'dask[complete]',
    'docopt',
    'graphviz',
    'joblib',
    'matplotlib',
    'matplotlib_venn',
    'more_itertools',
    'networkx>=2.0',
    'nltk',
    'numpy',
    'openpyxl',
    'pandas',
    'paramiko',
    'pydot',
    'requests',
    'scipy',
<<<<<<< HEAD
=======
    'seaborn',
>>>>>>> cb597808
    'six',
    'sklearn',
    'sklearn_pandas',
    'spur',
    'statsmodels',
    'tables',
    'tqdm',
    'xgboost',
    'xlrd',
]

setup_requires = [
    'pytest-runner'
]

tests_require = [
    'pytest',
    'coverage',
    'pytest-cov',
    'coveralls',
    'pytest-runner',
]

parquet_requires = [
    'fastparquet'
]

bio_requires = [
    'goatools',
    'mygene',
    'biopython',
]

<<<<<<< HEAD
=======
torch_requires = [
    'torch',
    'torchvision',
    'ray[tune]'
]

>>>>>>> cb597808
docs_require = [
    'sphinx',
    'sphinx_rtd_theme',
]

pypi_requires = [
    'twine',
    'readme_renderer[md]'
]

all_requires = (
    tests_require + 
    parquet_requires + 
    bio_requires + 
<<<<<<< HEAD
=======
    torch_requires +
>>>>>>> cb597808
    setup_requires + 
    docs_require +
    pypi_requires
)

extras = {
    'test': tests_require,
    'parquest': parquet_requires,
    'bio': bio_requires,
<<<<<<< HEAD
=======
    'torch': torch_requires,
>>>>>>> cb597808
    'all': all_requires,
    'setup': setup_requires,
    'docs': docs_require,
    'pypi': pypi_requires,
}

classifiers=[
    "License :: OSI Approved :: MIT License",
    "Programming Language :: Python :: 3",
<<<<<<< HEAD
    "Programming Language :: Python :: 3.7",
=======
    "Programming Language :: Python :: 3.6",
>>>>>>> cb597808
]



def _post_install(self):
    import site
    importlib.reload(site)

    # already download the nltk resources used in nlp_utils
    
    nltk_spec = importlib.util.find_spec("nltk")
    nltk_found = nltk_spec is not None
    
    if nltk_found:
        import nltk
        nltk.download('stopwords')
        nltk.download('punkt')

class my_install(_install):
    def run(self):
        _install.run(self)
        _post_install(self)

class my_develop(_develop):  
    def run(self):
        _develop.run(self)
        _post_install(self)


def readme():
    with open('README.md') as f:
        return f.read()

setup(name='pyllars',
<<<<<<< HEAD
        version='1.0.2',
=======
        version='1.0.3',
>>>>>>> cb597808
        description="This package contains supporting utilities for Python 3.",
        long_description=readme(),
        long_description_content_type='text/markdown',
        keywords="utilities",
        url="https://github.com/bmmalone/pyllars",
        author="Brandon Malone",
        author_email="bmmalone@gmail.com",
        license='MIT',
        classifiers=classifiers,
        packages=find_packages(),
        setup_requires=setup_requires,
        install_requires=install_requires,
        include_package_data=True,
        cmdclass={'install': my_install,  # override install
                  'develop': my_develop   # develop is used for pip install -e .
        },
        tests_require=tests_require,
        extras_require=extras,
        entry_points = {
            'console_scripts': console_scripts
        },
        zip_safe=False
        )<|MERGE_RESOLUTION|>--- conflicted
+++ resolved
@@ -30,10 +30,7 @@
     'pydot',
     'requests',
     'scipy',
-<<<<<<< HEAD
-=======
     'seaborn',
->>>>>>> cb597808
     'six',
     'sklearn',
     'sklearn_pandas',
@@ -67,15 +64,12 @@
     'biopython',
 ]
 
-<<<<<<< HEAD
-=======
 torch_requires = [
     'torch',
     'torchvision',
     'ray[tune]'
 ]
 
->>>>>>> cb597808
 docs_require = [
     'sphinx',
     'sphinx_rtd_theme',
@@ -90,10 +84,7 @@
     tests_require + 
     parquet_requires + 
     bio_requires + 
-<<<<<<< HEAD
-=======
     torch_requires +
->>>>>>> cb597808
     setup_requires + 
     docs_require +
     pypi_requires
@@ -103,10 +94,7 @@
     'test': tests_require,
     'parquest': parquet_requires,
     'bio': bio_requires,
-<<<<<<< HEAD
-=======
     'torch': torch_requires,
->>>>>>> cb597808
     'all': all_requires,
     'setup': setup_requires,
     'docs': docs_require,
@@ -116,11 +104,7 @@
 classifiers=[
     "License :: OSI Approved :: MIT License",
     "Programming Language :: Python :: 3",
-<<<<<<< HEAD
-    "Programming Language :: Python :: 3.7",
-=======
     "Programming Language :: Python :: 3.6",
->>>>>>> cb597808
 ]
 
 
@@ -155,11 +139,7 @@
         return f.read()
 
 setup(name='pyllars',
-<<<<<<< HEAD
-        version='1.0.2',
-=======
         version='1.0.3',
->>>>>>> cb597808
         description="This package contains supporting utilities for Python 3.",
         long_description=readme(),
         long_description_content_type='text/markdown',
