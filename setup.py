from setuptools import find_packages, setup
from setuptools.command.install import install as _install
from setuptools.command.develop import develop as _develop

import importlib


other_console_scripts = [
    'call-sbatch=misc.call_sbatch:main',
    'scancel-range=misc.scancel_range:main',
    'test-gzip=misc.test_gzip:main',
    'call-program=misc.call_program:main'
]

install_requires = [
    'cython',
    'numpy',
    'scipy',
    'statsmodels',
    'matplotlib',
    'matplotlib_venn',
    'pandas',
    'sklearn',
    'fastparquet',
    'more_itertools',
    'networkx>=2.0',
    'docopt',
    'tqdm',
    'joblib',
    'xlrd',
    'openpyxl',
    'graphviz',
    'pydot',
    'tables',
    'paramiko',
    'spur',
    'six',
    'nltk',
    'dask[complete]',
]

tests_require = [
    'nose',
]

extras = {
    'test': tests_require,
}


# previously, there were other types of scripts
console_scripts = other_console_scripts

def _post_install(self):
    import site
    importlib.reload(site)

    # already download the nltk resources used in nlp_utils
    import nltk
    nltk.download('stopwords')
    nltk.download('punkt')

class my_install(_install):
    def run(self):
        _install.run(self)
        _post_install(self)

class my_develop(_develop):  
    def run(self):
        _develop.run(self)
        _post_install(self)


def readme():
    with open('README.md') as f:
        return f.read()

setup(name='misc',
        version='0.2.8',
        description="This package contains python3 utilities I find useful.",
        long_description=readme(),
        keywords="utilities",
        url="https://github.com/bmmalone/pymisc-utils",
        author="Brandon Malone",
        author_email="bmmalone@gmail.com",
        license='MIT',
        packages=find_packages(),
<<<<<<< HEAD
        install_requires = [
            'cython',
            'numpy',
            'scipy',
            'statsmodels',
            'matplotlib',
            'pandas',
            'sklearn',
            'sklearn_pandas',
            'fastparquet',
            'more_itertools',
            'networkx>=2.0',
            'docopt',
            'tqdm',
            'joblib',
            'xlrd',
            'openpyxl',
            'graphviz',
            'pydot',
            'tables',
            'paramiko',
            'spur',
        ],
=======
        install_requires=install_requires,
>>>>>>> f47f0da4
        include_package_data=True,
        cmdclass={'install': my_install,  # override install
                  'develop': my_develop   # develop is used for pip install -e .
        },
        test_suite='nose.collector',
        tests_require=tests_require,
        extras_require=extras,
        entry_points = {
            'console_scripts': console_scripts
        },
        zip_safe=False
        )<|MERGE_RESOLUTION|>--- conflicted
+++ resolved
@@ -85,33 +85,7 @@
         author_email="bmmalone@gmail.com",
         license='MIT',
         packages=find_packages(),
-<<<<<<< HEAD
-        install_requires = [
-            'cython',
-            'numpy',
-            'scipy',
-            'statsmodels',
-            'matplotlib',
-            'pandas',
-            'sklearn',
-            'sklearn_pandas',
-            'fastparquet',
-            'more_itertools',
-            'networkx>=2.0',
-            'docopt',
-            'tqdm',
-            'joblib',
-            'xlrd',
-            'openpyxl',
-            'graphviz',
-            'pydot',
-            'tables',
-            'paramiko',
-            'spur',
-        ],
-=======
         install_requires=install_requires,
->>>>>>> f47f0da4
         include_package_data=True,
         cmdclass={'install': my_install,  # override install
                   'develop': my_develop   # develop is used for pip install -e .
