--- conflicted
+++ resolved
@@ -1,11 +1,8 @@
 """ Helpers for working with 2-d matrices
 """
 import numpy as np
-<<<<<<< HEAD
-=======
 
 import scipy.io
->>>>>>> 6dd47009
 
 def permute_matrix(m, is_flat=False, shape=None):
     """ Randomly permute the entries of the matrix. The matrix is first 
