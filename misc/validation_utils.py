--- conflicted
+++ resolved
@@ -8,13 +8,9 @@
 import misc.utils as utils
 
 import numpy as np
+import operator
 import scipy.sparse
 
-<<<<<<< HEAD
-=======
-import misc.utils as utils
-
->>>>>>> 241cabb7
 def _raise_value_error(msg, name="array", caller=None, error_type=ValueError):
     """ Raise an `error_type` error with the given message
 
@@ -43,7 +39,6 @@
 
     msg = msg.format(caller=s, name=name)
     raise error_type(msg)
-<<<<<<< HEAD
 
     
 def check_range(val, min_, max_, min_inclusive=True, max_inclusive=True, 
@@ -54,17 +49,6 @@
     If not, either raise a ValueError or log a warning depending on the value
     of `raise_on_invalid`.
 
-=======
-
-    
-def check_range(val, min_, max_, min_inclusive=True, max_inclusive=True, 
-        variable_name=None, raise_on_invalid=True, logger=logger):
-    """ Checks whether `val` falls within the specified range
-    
-    If not, either raise a ValueError or log a warning depending on the value
-    of `raise_on_invalid`.
-
->>>>>>> 241cabb7
     Parameters
     ----------
     val (number): the value to check
@@ -88,9 +72,6 @@
     in_range: bool
         Whether `val` is in the allowed range
     """
-    import operator
-<<<<<<< HEAD
-=======
 
     in_range = True
 
@@ -165,82 +146,6 @@
         _raise_value_error(msg, name, caller, KeyError)
 
     return missing_keys
->>>>>>> 241cabb7
-
-    in_range = True
-
-    # first, check min
-    min_op = operator.le
-    if min_inclusive:
-        min_op = operator.lt
-
-    if min_op(val, min_):
-        in_range = False
-        msg = ("Variable: {}. The given value ({}) was less than the "
-            "acceptable minimum ({})".format(variable_name, val, min_))
-
-        if raise_on_invalid:
-            raise ValueError(msg)
-        else:
-            logger.warning(msg)
-
-    # now max
-    max_op = operator.ge
-    if max_inclusive:
-        max_op = operator.gt
-
-    if max_op(val, max_):
-        in_range = False
-        msg = ("Variable: {}. The given value ({}) was greater than the "
-            "acceptable maximum ({})".format(variable_name, val, max_))
-
-        if raise_on_invalid:
-            raise ValueError(msg)
-        else:
-            logger.warning(msg)
-
-    return in_range
-
-def check_keys_exist(d, keys, name="array", caller=None):
-    """ Ensures the given keys are present in the dictionary
-
-    It does not other validate the type, value, etc., of the keys or their
-    values. If a key is not present, a KeyError is raised.
-
-    The motivation behind this function is to verify that a config dictionary
-    read in at the beginning of a program contains all of the required values.
-    Thus, the program will immediately detect when a required config value is
-    not present and quit.
-
-    Parameters
-    ----------
-    d: dictionary
-        The dictionary
-
-    keys: iterable
-        A list of keys to check
-
-    name: string
-        A name for the variable in the error message
-
-    caller: string
-        A name for the caller in the error message
-        
-    Returns
-    -------
-    missing_keys: list of strings
-        The keys which were not present in the dictionary. However, since a
-        KeyError is raised, it must be caught for this to be used.            
-    """
-    missing_keys = [k for k in keys if k not in d]
-
-    if len(missing_keys) > 0:
-        missing_keys = ' '.join(missing_keys)
-        msg = "{caller}{name} the following keys were not found: " + missing_keys
-        _raise_value_error(msg, name, caller, KeyError)
-
-    return missing_keys
-
 
 def validate_1d(array, name="array", caller=None):
     """ Ensure that `array` is 1-dimensional
@@ -608,32 +513,6 @@
             ". allowed: " + at)
         _raise_value_error(msg, name, caller, TypeError)
             
-def validate_type(var, allowed_types, name="var", caller=None):
-    """ Ensure `var` has one of the allowed types
-    
-    If var is not an instance of one of the allowed types, then raise a TypeError.
-    
-    Parameters
-    ----------
-    var: object
-        A variable
-        
-    allowed_types: iterable of types
-        The allowed types for `var`
-    
-    name: string
-        A name for the variable in the error message
-
-    caller: string
-        A name for the caller in the error message
-    """
-    
-    is_valid = any(isinstance(var,t) for t in allowed_types)
-    if not is_valid:
-        msg = ("invalid type. found: {}. allowed: {}".format(type(var),
-            allowed_types))
-        _raise_value_error(msg, name, caller, TypeError)
-            
 def validate_unique(array, name="array", caller=None):
     """ Ensure that all values in `array` are unique
 
